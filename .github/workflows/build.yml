--- conflicted
+++ resolved
@@ -33,13 +33,10 @@
     steps:
       - uses: actions/checkout@v4
 
-<<<<<<< HEAD
-      - name: install frontend dependencies
+      - name: Install Frontend Dependencies
         # If you don't have `beforeBuildCommand` configured you may want to build your frontend here too.
         run: npm install # change this to npm or pnpm depending on which one you use.
 
-      - name: install dependencies (ubuntu only)
-=======
       - name: Fetch App Version from Cargo.toml
         if: matrix.settings.platform == 'ubuntu-22.04'
         id: drop_version
@@ -48,7 +45,6 @@
           echo "app_version=$APP_VERSION" >> "$GITHUB_OUTPUT"
 
       - name: Install Dependencies (Ubuntu only)
->>>>>>> 9b2f47b8
         if: matrix.settings.platform == 'ubuntu-22.04' # This must match the platform value defined above.
         run: |
           sudo apt-get update
@@ -69,13 +65,6 @@
       - name: Rust cache
         uses: swatinem/rust-cache@v2
 
-<<<<<<< HEAD
-=======
-      - name: Install Frontend Dependencies
-        # If you don't have `beforeBuildCommand` configured you may want to build your frontend here too.
-        run: npm install # change this to npm or pnpm depending on which one you use.
-
->>>>>>> 9b2f47b8
       - uses: tauri-apps/tauri-action@v0
         env:
           GITHUB_TOKEN: ${{ secrets.GITHUB_TOKEN }}
@@ -97,14 +86,7 @@
         uses: actions/upload-artifact@v4
         with:
           name: ark-drop.AppImage
-          path: ./target/release/bundle/appimage/ARK Drop_${{ steps.drop_version.outputs.app_version }}_amd64.AppImage
-
-      - name: Upload Linux Debian Binary
-        if: matrix.settings.platform == 'ubuntu-22.04'
-        uses: actions/upload-artifact@v4
-        with:
-          name: ark-drop.deb
-          path: ./target/release/bundle/deb/ARK Drop_${{ steps.drop_version.outputs.app_version }}_amd64.deb
+          path: ./target/release/bundle/appimage/ark-drop_*_amd64.AppImage
 
       - name: Upload Linux RPM Binary
         if: matrix.settings.platform == 'ubuntu-22.04'
